#[macro_export]
macro_rules! is_debug_level_enabled {
    () => {{
        cfg_if::cfg_if! {
            if #[cfg(feature = "tracing")] {
                tracing::enabled!(tracing::Level::DEBUG)
            } else if #[cfg(feature = "logging")] {
                log::log_enabled!(log::Level::Debug)
            } else {
                false
            }
        }
    }};
}

#[macro_export]
macro_rules! is_trace_level_enabled {
    () => {{
        cfg_if::cfg_if! {
            if #[cfg(feature = "tracing")] {
                tracing::enabled!(tracing::Level::TRACE)
            } else if #[cfg(feature = "logging")] {
                log::log_enabled!(log::Level::Trace)
            } else {
                false
            }
        }
    }};
}

#[cfg(test)]
pub fn enable_logging() {
    cfg_if::cfg_if! {
        if #[cfg(feature = "tracing")] {
            let _ = tracing_subscriber::fmt()
                .json()
                .with_max_level(tracing::Level::TRACE)
                .try_init();
        } else if #[cfg(feature = "logging")] {
            let _ = env_logger::builder()
                .filter_level(log::LevelFilter::max())
                .is_test(true)
                .try_init();
        }
    }
<<<<<<< HEAD
=======
}

#[cfg(test)]
pub fn info(_text: String) {
    cfg_if::cfg_if! {
        if #[cfg(feature = "tracing")] {
            tracing::info!(_text);
        } else if #[cfg(feature = "logging")] {
            log::info!("{_text}");
        }
    }
>>>>>>> 197ab2ef
}<|MERGE_RESOLUTION|>--- conflicted
+++ resolved
@@ -43,18 +43,4 @@
                 .try_init();
         }
     }
-<<<<<<< HEAD
-=======
 }
-
-#[cfg(test)]
-pub fn info(_text: String) {
-    cfg_if::cfg_if! {
-        if #[cfg(feature = "tracing")] {
-            tracing::info!(_text);
-        } else if #[cfg(feature = "logging")] {
-            log::info!("{_text}");
-        }
-    }
->>>>>>> 197ab2ef
-}